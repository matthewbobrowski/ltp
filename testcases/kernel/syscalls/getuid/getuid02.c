/*
 *
 *   Copyright (c) International Business Machines  Corp., 2001
 *
 *   This program is free software;  you can redistribute it and/or modify
 *   it under the terms of the GNU General Public License as published by
 *   the Free Software Foundation; either version 2 of the License, or
 *   (at your option) any later version.
 *
 *   This program is distributed in the hope that it will be useful,
 *   but WITHOUT ANY WARRANTY;  without even the implied warranty of
 *   MERCHANTABILITY or FITNESS FOR A PARTICULAR PURPOSE.  See
 *   the GNU General Public License for more details.
 *
 *   You should have received a copy of the GNU General Public License
 *   along with this program;  if not, write to the Free Software
 *   Foundation, Inc., 59 Temple Place, Suite 330, Boston, MA 02111-1307 USA
 */

/*
 * NAME
 * 	getuid02.c
 *
 * DESCRIPTION
 *	Testcase to check the basic functionality of the geteuid() system call.
 *
 * USAGE:  <for command-line>
 *  getuid02 [-c n] [-f] [-i n] [-I x] [-P x] [-t]
 *     where,  -c n : Run n copies concurrently.
 *             -f   : Turn off functionality Testing.
 *             -i n : Execute test n times.
 *             -I x : Execute test for x seconds.
 *             -P x : Pause for x seconds between iterations.
 *             -t   : Turn on syscall timing.
 *
 * HISTORY
 *	07/2001 Ported by Wayne Boyer
 *
 * RESTRICTIONS
 * 	None
 */

#include <pwd.h>
#include <errno.h>
#include <test.h>
#include <usctest.h>
#include "compat_16.h"

TCID_DEFINE(getuid02);
int TST_TOTAL = 1;
extern int Tst_count;

void setup(void);
void cleanup(void);

int main(int ac, char **av)
{
	struct passwd *pwent;
	int lc;			/* loop counter */
	char *msg;		/* message returned by parse_opts */

	/* parse standard options */
	if ((msg = parse_opts(ac, av, NULL, NULL)) != NULL) {
<<<<<<< HEAD
		tst_brkm(TBROK, NULL, "OPTION PARSING ERROR - %s", msg);
=======
		tst_brkm(TBROK, cleanup, "OPTION PARSING ERROR - %s", msg);
>>>>>>> e1f008ec
	}

	setup();

	/* check looping state if -i option is given */
	for (lc = 0; TEST_LOOPING(lc); lc++) {
		/* reset Tst_count in case we are looping */
		Tst_count = 0;

		TEST(GETEUID());

		if (TEST_RETURN < 0) {
			tst_brkm(TBROK|TTERRNO, cleanup, "geteuid* failed");
		}

		if (STD_FUNCTIONAL_TEST) {

			pwent = getpwuid(TEST_RETURN);
			if (pwent == NULL) {
				tst_resm(TFAIL, "geteuid() returned unexpected "
					 "value %ld", TEST_RETURN);
			} else if (!UID_SIZE_CHECK(pwent->pw_uid)) {
				tst_brkm(TBROK,
					 cleanup,
					 "uid(%ld) is too large for testing geteuid16",
					 TEST_RETURN);
			} else {
				if (pwent->pw_uid != TEST_RETURN) {
					tst_resm(TFAIL, "getpwuid() value, %d, "
						 "does not match geteuid() "
						 "value, %ld", pwent->pw_uid,
						 TEST_RETURN);
				} else {
					tst_resm(TPASS, "values from geteuid()"
						 " and getpwuid() match");
				}
			}
		} else {
			tst_resm(TPASS, "call succeeded");
		}
	}
	cleanup();
	tst_exit();
}

/*
 * setup() - performs all ONE TIME setup for this test.
 */
void setup()
{
	/* capture signals */
	tst_sig(NOFORK, DEF_HANDLER, cleanup);

	/* Pause if that option was specified */
	TEST_PAUSE;
}

/*
 * cleanup() - performs all ONE TIME cleanup for this test at
 *	       completion or premature exit.
 */
void cleanup()
{
	/*
	 * print timing stats if that option was specified.
	 * print errno log if that option was specified.
	 */
	TEST_CLEANUP;
}<|MERGE_RESOLUTION|>--- conflicted
+++ resolved
@@ -60,13 +60,8 @@
 	char *msg;		/* message returned by parse_opts */
 
 	/* parse standard options */
-	if ((msg = parse_opts(ac, av, NULL, NULL)) != NULL) {
-<<<<<<< HEAD
+	if ((msg = parse_opts(ac, av, NULL, NULL)) != NULL)
 		tst_brkm(TBROK, NULL, "OPTION PARSING ERROR - %s", msg);
-=======
-		tst_brkm(TBROK, cleanup, "OPTION PARSING ERROR - %s", msg);
->>>>>>> e1f008ec
-	}
 
 	setup();
 
