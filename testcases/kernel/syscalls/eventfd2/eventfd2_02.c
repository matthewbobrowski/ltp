/******************************************************************************/
/*                                                                            */
/* Copyright (c) Ulrich Drepper <drepper@redhat.com>                          */
/* Copyright (c) International Business Machines  Corp., 2009                 */
/*                                                                            */
/* This program is free software;  you can redistribute it and/or modify      */
/* it under the terms of the GNU General Public License as published by       */
/* the Free Software Foundation; either version 2 of the License, or          */
/* (at your option) any later version.                                        */
/*                                                                            */
/* This program is distributed in the hope that it will be useful,            */
/* but WITHOUT ANY WARRANTY;  without even the implied warranty of            */
/* MERCHANTABILITY or FITNESS FOR A PARTICULAR PURPOSE.  See                  */
/* the GNU General Public License for more details.                           */
/*                                                                            */
/* You should have received a copy of the GNU General Public License          */
/* along with this program;  if not, write to the Free Software               */
/* Foundation, Inc., 59 Temple Place, Suite 330, Boston, MA 02111-1307 USA    */
/*                                                                            */
/******************************************************************************/
/******************************************************************************/
/*                                                                            */
/* File:        eventfd2_02.c                                                 */
/*                                                                            */
/* Description: This Program tests the new system call introduced in 2.6.27.  */
/*              Ulrich´s comment as in:                                       */
/* http://git.kernel.org/?p=linux/kernel/git/torvalds/linux-2.6.git;a=commit;h=e7d476dfdf0bcfed478a207aecfdc84f81efecaf */
/* which says:                                                                */
/* This patch adds support for the EFD_NONBLOCK flag to eventfd2.  The        */
/* additional changes needed are minimal. The following test must be adjusted */
/* or architectures other than x86 and x86-64 and in case the syscall numbers */
/* changed.                                                                   */
/*                                                                            */
/* Usage:  <for command-line>                                                 */
/* eventfd2_02 [-c n] [-e][-i n] [-I x] [-p x] [-t]                          */
/*      where,  -c n : Run n copies concurrently.                             */
/*              -e   : Turn on errno logging.                                 */
/*              -i n : Execute test n times.                                  */
/*              -I x : Execute test for x seconds.                            */
/*              -P x : Pause for x seconds between iterations.                */
/*              -t   : Turn on syscall timing.                                */
/*                                                                            */
/* Total Tests: 1                                                             */
/*                                                                            */
/* Test Name:   eventfd2_02                                                  */
/*                                                                            */
/* Author:      Ulrich Drepper <drepper@redhat.com>                           */
/*                                                                            */
/* History:     Created - Jan 13 2009 - Ulrich Drepper <drepper@redhat.com>   */
/*              Ported to LTP                                                 */
/*                      - Jan 13 2009 - Subrata <subrata@linux.vnet.ibm.com>  */
/******************************************************************************/
#include <fcntl.h>
#include <stdio.h>
#include <unistd.h>
#include <sys/syscall.h>
#include <errno.h>

/* Harness Specific Include Files. */
#include "test.h"
#include "usctest.h"
#include "linux_syscall_numbers.h"

#ifndef O_CLOEXEC
# define O_CLOEXEC 02000000
#endif

#define EFD_NONBLOCK O_NONBLOCK

/* Extern Global Variables */
extern int Tst_count;		/* counter for tst_xxx routines.         */
extern char *TESTDIR;		/* temporary dir created by tst_tmpdir() */

/* Global Variables */
char *TCID = "eventfd2_02";	/* test program identifier.              */
int testno;
int TST_TOTAL = 1;		/* total number of tests in this file.   */

/* Extern Global Functions */
/******************************************************************************/
/*                                                                            */
/* Function:    cleanup                                                       */
/*                                                                            */
/* Description: Performs all one time clean up for this test on successful    */
/*              completion,  premature exit or  failure. Closes all temporary */
/*              files, removes all temporary directories exits the test with  */
/*              appropriate return code by calling tst_exit() function.       */
/*                                                                            */
/* Input:       None.                                                         */
/*                                                                            */
/* Output:      None.                                                         */
/*                                                                            */
/* Return:      On failure - Exits calling tst_exit(). Non '0' return code.   */
/*              On success - Exits calling tst_exit(). With '0' return code.  */
/*                                                                            */
/******************************************************************************/
extern void cleanup()
{
	/* Remove tmp dir and all files in it */
	TEST_CLEANUP;
	tst_rmdir();

	/* Exit with appropriate return code. */
	tst_exit();
}

/* Local  Functions */
/******************************************************************************/
/*                                                                            */
/* Function:    setup                                                         */
/*                                                                            */
/* Description: Performs all one time setup for this test. This function is   */
/*              typically used to capture signals, create temporary dirs      */
/*              and temporary files that may be used in the course of this    */
/*              test.                                                         */
/*                                                                            */
/* Input:       None.                                                         */
/*                                                                            */
/* Output:      None.                                                         */
/*                                                                            */
/* Return:      On failure - Exits by calling cleanup().                      */
/*              On success - returns 0.                                       */
/*                                                                            */
/******************************************************************************/
void setup()
{
	/* Capture signals if any */
	/* Create temporary directories */
	TEST_PAUSE;
	tst_tmpdir();
}

int main(int argc, char *argv[])
{
	int fd, fl;
	int lc;			/* loop counter */
	char *msg;		/* message returned from parse_opts */

	/* Parse standard options given to run the test. */
<<<<<<< HEAD
	msg = parse_opts(argc, argv, NULL, NULL);
=======
	msg = parse_opts(argc, argv, (option_t *) NULL, NULL);
>>>>>>> e1f008ec
	if (msg != NULL) {
		tst_brkm(TBROK, NULL, "OPTION PARSING ERROR - %s", msg);
		tst_exit();
	}
	if ((tst_kvercmp(2, 6, 27)) < 0) {
		tst_resm(TCONF,
			 "This test can only run on kernels that are 2.6.27 and higher");
		tst_exit();
	}
	setup();

	/* Check looping state if -i option given */
	for (lc = 0; TEST_LOOPING(lc); ++lc) {
		Tst_count = 0;
		for (testno = 0; testno < TST_TOTAL; ++testno) {
			fd = syscall(__NR_eventfd2, 1, 0);
			if (fd == -1) {
				tst_resm(TFAIL, "eventfd2(0) failed");
				cleanup();
				tst_exit();
			}
			fl = fcntl(fd, F_GETFL);
			if (fl == -1) {
				tst_brkm(TBROK, cleanup, "fcntl failed");
				tst_exit();
			}
			if (fl & O_NONBLOCK) {
				tst_resm(TFAIL,
					 "eventfd2(0) sets non-blocking mode");
				cleanup();
				tst_exit();
			}
			close(fd);

			fd = syscall(__NR_eventfd2, 1, EFD_NONBLOCK);
			if (fd == -1) {
				tst_resm(TFAIL,
					 "eventfd2(EFD_NONBLOCK) failed");
				cleanup();
				tst_exit();
			}
			fl = fcntl(fd, F_GETFL);
			if (fl == -1) {
				tst_brkm(TBROK, cleanup, "fcntl failed");
				tst_exit();
			}
			if ((fl & O_NONBLOCK) == 0) {
				tst_resm(TFAIL,
					 "eventfd2(EFD_NONBLOCK) does not set non-blocking mode");
				cleanup();
				tst_exit();
			}
			close(fd);
			tst_resm(TPASS, "eventfd2(EFD_NONBLOCK) PASSED");
			cleanup();
		}
	}
	tst_exit();
}<|MERGE_RESOLUTION|>--- conflicted
+++ resolved
@@ -99,9 +99,6 @@
 	/* Remove tmp dir and all files in it */
 	TEST_CLEANUP;
 	tst_rmdir();
-
-	/* Exit with appropriate return code. */
-	tst_exit();
 }
 
 /* Local  Functions */
@@ -133,71 +130,43 @@
 int main(int argc, char *argv[])
 {
 	int fd, fl;
-	int lc;			/* loop counter */
-	char *msg;		/* message returned from parse_opts */
 
-	/* Parse standard options given to run the test. */
-<<<<<<< HEAD
-	msg = parse_opts(argc, argv, NULL, NULL);
-=======
-	msg = parse_opts(argc, argv, (option_t *) NULL, NULL);
->>>>>>> e1f008ec
-	if (msg != NULL) {
-		tst_brkm(TBROK, NULL, "OPTION PARSING ERROR - %s", msg);
-		tst_exit();
-	}
 	if ((tst_kvercmp(2, 6, 27)) < 0) {
-		tst_resm(TCONF,
-			 "This test can only run on kernels that are 2.6.27 and higher");
-		tst_exit();
+		tst_brkm(TCONF, NULL,
+		    "This test can only run on kernels that are 2.6.27 and higher");
 	}
 	setup();
 
-	/* Check looping state if -i option given */
-	for (lc = 0; TEST_LOOPING(lc); ++lc) {
-		Tst_count = 0;
-		for (testno = 0; testno < TST_TOTAL; ++testno) {
-			fd = syscall(__NR_eventfd2, 1, 0);
-			if (fd == -1) {
-				tst_resm(TFAIL, "eventfd2(0) failed");
-				cleanup();
-				tst_exit();
-			}
-			fl = fcntl(fd, F_GETFL);
-			if (fl == -1) {
-				tst_brkm(TBROK, cleanup, "fcntl failed");
-				tst_exit();
-			}
-			if (fl & O_NONBLOCK) {
-				tst_resm(TFAIL,
-					 "eventfd2(0) sets non-blocking mode");
-				cleanup();
-				tst_exit();
-			}
-			close(fd);
+	Tst_count = 0;
+	fd = syscall(__NR_eventfd2, 1, 0);
+	if (fd == -1) {
+		tst_brkm(TFAIL, cleanup, "eventfd2(0) failed");
+	}
+	fl = fcntl(fd, F_GETFL);
+	if (fl == -1) {
+		tst_brkm(TBROK, cleanup, "fcntl failed");
+	}
+	if (fl & O_NONBLOCK) {
+		tst_brkm(TFAIL, cleanup,
+		    "eventfd2(0) sets non-blocking mode");
+	}
+	close(fd);
 
-			fd = syscall(__NR_eventfd2, 1, EFD_NONBLOCK);
-			if (fd == -1) {
-				tst_resm(TFAIL,
-					 "eventfd2(EFD_NONBLOCK) failed");
-				cleanup();
-				tst_exit();
-			}
-			fl = fcntl(fd, F_GETFL);
-			if (fl == -1) {
-				tst_brkm(TBROK, cleanup, "fcntl failed");
-				tst_exit();
-			}
-			if ((fl & O_NONBLOCK) == 0) {
-				tst_resm(TFAIL,
-					 "eventfd2(EFD_NONBLOCK) does not set non-blocking mode");
-				cleanup();
-				tst_exit();
-			}
-			close(fd);
-			tst_resm(TPASS, "eventfd2(EFD_NONBLOCK) PASSED");
-			cleanup();
-		}
+	fd = syscall(__NR_eventfd2, 1, EFD_NONBLOCK);
+	if (fd == -1) {
+		tst_brkm(TFAIL, cleanup, "eventfd2(EFD_NONBLOCK) failed");
 	}
+	fl = fcntl(fd, F_GETFL);
+	if (fl == -1) {
+		tst_brkm(TBROK, cleanup, "fcntl failed");
+	}
+	if ((fl & O_NONBLOCK) == 0) {
+		tst_brkm(TFAIL, cleanup,
+			 "eventfd2(EFD_NONBLOCK) didn't set non-blocking mode");
+	}
+	close(fd);
+	tst_resm(TPASS, "eventfd2(EFD_NONBLOCK) PASSED");
+
+	cleanup();
 	tst_exit();
 }