--- conflicted
+++ resolved
@@ -38,13 +38,13 @@
  *
  */
 
+#include <sys/types.h>
+#include <sys/wait.h>
+#include <errno.h>
+#include <signal.h>
 #include <stdio.h>
-#include <signal.h>
 #include <stdlib.h>
 #include <unistd.h>
-#include <errno.h>
-#include <sys/types.h>
-#include <sys/wait.h>
 
 /*****	LTP Port	*****/
 #include "test.h"
@@ -53,21 +53,27 @@
 #define FAILED 0
 #define PASSED 1
 
-//char progname[]= "abort1()";
 char *TCID = "abort01";
 
 int local_flag = PASSED;
 int block_number;
 FILE *temp;
 int TST_TOTAL = 1;
-extern int Tst_count;
 
-int anyfail();
+void setup(void)
+{
+	temp = stderr;
+	tst_tmpdir();
+}
+
+void cleanup(void)
+{
+	unlink("core");
+	tst_rmdir();
+}
+
 int instress();
 void setup();
-void terror();
-void fail_exit();
-void ok_exit();
 int forkfail();
 void do_child();
 
@@ -81,88 +87,75 @@
 	int core, sig, ex;
 	char *msg;
 
-<<<<<<< HEAD
-	if ((msg =
-	     parse_opts(argc, argv, NULL, NULL)) != NULL) {
-=======
+	core = sig = ex = 0;
+
 	if ((msg = parse_opts(argc, argv, NULL, NULL)) != NULL)
->>>>>>> e1f008ec
 		tst_brkm(TBROK, NULL, "OPTION PARSING ERROR - %s", msg);
 #ifdef UCLINUX
 	maybe_run_child(&do_child, "");
 #endif
 
-	setup();		/* temp file is now open */
-/*--------------------------------------------------------------*/
+	setup();
 
 	for (i = 0; i < ITER; i++) {
 
 		if ((kidpid = FORK_OR_VFORK()) == 0) {
 #ifdef UCLINUX
 			if (self_exec(argv[0], "")) {
-				terror("self_exec failed (may be OK if under stress)");
-				if (instress())
-					ok_exit();
-				forkfail();
+				if (!instress())
+					perror("fork failed");
+					exit(1);
+				}
 			}
 #else
 			do_child();
 #endif
 		}
 		if (kidpid < 0) {
-			terror("Fork failed (may be OK if under stress)");
-			if (instress())
-				ok_exit();
-			forkfail();
+			if (!instress())
+				tst_brkm(TBROK|TERRNO, cleanup, "fork failed");
 		}
 		count = 0;
 		while ((child = wait(&status)) > 0) {
 			count++;
 		}
 		if (count != 1) {
-			fprintf(temp, "\twrong # children waited on.\n");
-			fprintf(temp, "\tgot %d, expected %d\n", count, 1);
-			fail_exit();
+			tst_brkm(TBROK, cleanup,
+			    "wrong # children waited on; got %d, expected 1",
+			    count);
 		}
-		/*
-		   sig = status & 0177;
-		   core = status & 0200;
-		   ex = (status & 0xFF00) >> 8;
-		 */
-		/*****	LTP Port	*****/
-		sig = WTERMSIG(status);
+		if (WIFSIGNALED(status)) {
+
 #ifdef WCOREDUMP
-		core = WCOREDUMP(status);
+			core = WCOREDUMP(status);
 #endif
-		ex = WIFEXITED(status);
+			sig = WTERMSIG(status);
+
+		}
+		if (WIFEXITED(status))
+			ex = WIFEXITED(status);
+
 		/**************/
-		if (!core) {
-			fprintf(temp, "\tChild did not return core bit set!\n");
-			fprintf(temp, "\t  iteration %d, exit stat = 0x%x\n",
-				i, status);
-			fprintf(temp, "\tCore = %d, sig = %d, ex = %d\n",
-				core, sig, ex);
-			local_flag = FAILED;
+		if (core == 0) {
+			tst_brkm(TFAIL, cleanup,
+			    "Child did not dump core; exit code = %d, "
+			    "signal = %d", ex, sig);
+		} else {
+			tst_resm(TPASS, "abort dumped core");
 		}
-		if (sig != SIGIOT) {
-			fprintf(temp, "\tChild did not exit with SIGIOT (%d)\n",
-				SIGIOT);
-			fprintf(temp, "\t  iteration %d, exit stat = 0x%x\n",
-				i, status);
-			fprintf(temp, "\tCore = %d, sig = %d, ex = %d\n",
-				core, sig, ex);
-			local_flag = FAILED;
+
+		if (sig == SIGIOT) {
+			tst_resm(TPASS, "abort raised SIGIOT");
+		} else {
+			tst_brkm(TFAIL, cleanup,
+			    "Child did not raise SIGIOT (%d); exit code = %d, "
+			    "signal = %d", SIGIOT, ex, sig);
 		}
-		if (local_flag == FAILED)
-			break;
+
 	}
 
-/*--------------------------------------------------------------*/
-/* Clean up any files created by test before call to anyfail.	*/
-
-	unlink("core");
-	anyfail();		/* THIS CALL DOES NOT RETURN - EXITS!!  */
-	return 0;
+	cleanup();
+	tst_exit();
 }
 
 /*--------------------------------------------------------------*/
@@ -170,24 +163,8 @@
 void do_child()
 {
 	abort();
-	fprintf(temp, "\tchild - abort failed.\n");
-	exit(0);
-}
-
-/******	LTP Port	*****/
-int anyfail()
-{
-	(local_flag == FAILED) ? tst_resm(TFAIL, "Test failed") :
-				tst_resm(TPASS, "Test passed");
-	tst_rmdir();
-	tst_exit();
-	return 0;
-}
-
-void setup()
-{
-	temp = stderr;
-	tst_tmpdir();
+	fprintf(stderr, "\tchild - abort failed.\n");
+	exit(1);
 }
 
 int instress()
@@ -195,31 +172,4 @@
 	tst_resm(TINFO,
 		 "System resources may be too low; fork(), select() etc are likely to fail.");
 	return 1;
-}
-
-void terror(char *message)
-{
-	tst_resm(TBROK, "Reason: %s:%s", message, strerror(errno));
-}
-
-void fail_exit()
-{
-	local_flag = FAILED;
-	anyfail();
-
-}
-
-void ok_exit()
-{
-	local_flag = PASSED;
-	tst_resm(TINFO, "Test passed");
-}
-
-int forkfail()
-{
-	fprintf(temp, "\t\tFORK FAILED - terminating test.\n");
-	tst_exit();
-	return 0;
-}
-
-/*****************/+}