--- conflicted
+++ resolved
@@ -111,35 +111,20 @@
 	sa.sa_flags = 0;
 	sa.sa_handler = floodsighdl;
 
-<<<<<<< HEAD
-	if (( ret = sigaction ( SIGABRT, &sa, NULL ) ))
-=======
-	if ((ret = sigaction (SIGABRT, &sa, NULL)))
->>>>>>> e9f9b888
-	{
-		UNRESOLVED(ret, "Unable to register signal handler");
-	}
-
-<<<<<<< HEAD
-	if (( ret = sigaction ( SIGBUS, &sa, NULL ) ))
-=======
-	if ((ret = sigaction (SIGBUS, &sa, NULL)))
->>>>>>> e9f9b888
+	if ((ret = sigaction(SIGABRT, &sa, NULL))) {
+		UNRESOLVED(ret, "Unable to register signal handler");
+	}
+
+	if ((ret = sigaction(SIGBUS, &sa, NULL)))
 	{
 		UNRESOLVED(ret, "Unable to register signal handler");
 	}
 
 	/* Wait for the other threads to terminate */
 
-	do
-	{
+	do {
 		sched_yield();
-	}
-<<<<<<< HEAD
-	while (*( int * ) arg);
-=======
-	while (*(int *) arg);
->>>>>>> e9f9b888
+	} while (*(int *) arg);
 
 	return NULL;
 }
@@ -199,12 +184,7 @@
 	sa.sa_flags = 0;
 	sa.sa_handler = syncsighdl;
 
-<<<<<<< HEAD
-	if (( ret = sigaction ( SIGILL, &sa, NULL ) ))
-=======
-	if ((ret = sigaction (SIGILL, &sa, NULL)))
->>>>>>> e9f9b888
-	{
+	if ((ret = sigaction (SIGILL, &sa, NULL))) {
 		UNRESOLVED(ret, "Unable to register signal handler");
 	}
 
@@ -212,12 +192,7 @@
 	do
 	{
 		sched_yield();
-	}
-<<<<<<< HEAD
-	while (*( int * ) arg);
-=======
-	while (*(int *) arg);
->>>>>>> e9f9b888
+	} while (*(int *) arg);
 
 	return NULL;
 }
@@ -239,13 +214,8 @@
 		}
 
 		/* Sleep up to 5 sec */
-<<<<<<< HEAD
-		for (ret = 0; ( ret < 5 ) && ( sync == 0 ); ret++)
-			sleep( 1 );
-=======
 		for (ret = 0; (ret < 5) && (sync == 0); ret++)
 			sleep(1);
->>>>>>> e9f9b888
 
 		/* Test if signal was received */
 		if (sync == 0)
@@ -284,21 +254,11 @@
 
 	sa.sa_handler = sighdl;
 
-<<<<<<< HEAD
-	if (( ret = sigaction ( SIGUSR1, &sa, NULL ) ))
-=======
-	if ((ret = sigaction (SIGUSR1, &sa, NULL)))
->>>>>>> e9f9b888
-	{
-		UNRESOLVED(ret, "Unable to register signal handler");
-	}
-
-<<<<<<< HEAD
-	if (( ret = sigaction ( SIGALRM, &sa, NULL ) ))
-=======
-	if ((ret = sigaction (SIGALRM, &sa, NULL)))
->>>>>>> e9f9b888
-	{
+	if ((ret = sigaction (SIGUSR1, &sa, NULL))) {
+		UNRESOLVED(ret, "Unable to register signal handler");
+	}
+
+	if ((ret = sigaction (SIGALRM, &sa, NULL))) {
 		UNRESOLVED(ret, "Unable to register signal handler");
 	}
 
