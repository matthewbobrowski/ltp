/*   
 * Copyright (c) 2002, Intel Corporation. All rights reserved.
 * Created by:  crystal.xiong REMOVE-THIS AT intel DOT com
 * This file is licensed under the GPL license.  For the full content
 * of this license, see the COPYING file at the top level of this 
 * source tree.
 *
 * Test whether message queue can work correctly under lots of usage. 
 * 1. Many threads sending/receiving on the same message queue.
 * 2. Set different Priority to the messages in the message queue, to see 
 * whether the highest priority is received first.
 */

#include <stdio.h>
#include <unistd.h>
#include <fcntl.h>
#include <stdlib.h>
#include <sys/wait.h>
#include <sys/mman.h>
#include <string.h>
#include <getopt.h>
#include <pthread.h>
#include <limits.h>
#include <mqueue.h>

#include "posixtest.h"

#define MQ_NAME       "/testmsg1"
#define MSG_SIZE	128
#define MAX_MSG		5
#define Max_Threads	100

const char *s_msg_ptr[] = {"send_1 1", "send_1 2", "send_1 3", "send_1 4", "send_1 5"};
char r_msg_ptr[Max_Threads][MAX_MSG][MSG_SIZE];
mqd_t mq = 0;

int *send(void * ID) 
{
	int i;
	int ThreadID = *(int *)ID;

	printf("Enter into send [%d] \n", ThreadID);
	for (i = 0; i < MAX_MSG; i++) {
		if (-1 == mq_send(mq, s_msg_ptr[i], MSG_SIZE, i)) {
			perror("mq_send doesn't return success \n");
			pthread_exit((void *)1);
		}
		printf("[%d] send '%s' in thread send %d. \n", i+1, s_msg_ptr[i], ThreadID);
	}
	pthread_exit((void *)0);

}
int *receive(void * ID) 
{
	int i;
	int ThreadID = *(int *)ID;

	printf("Enter into receive[%d] \n", ThreadID);
	for (i = 0; i< MAX_MSG; i++) {
		if (-1 == mq_receive(mq, r_msg_ptr[ThreadID][i], MSG_SIZE, NULL)) {
			perror("mq_receive doesn't return success \n");
			pthread_exit((void *)1);
		}
		printf("[%d] receive '%s' in thread receive[%d]. \n", i+1, r_msg_ptr[ThreadID][i], ThreadID);
	}
	printf("receive[%d] quit ...\n", ThreadID);
	pthread_exit((void *)0);
}
int main(int argc, char *argv[])
{
	
	struct mq_attr mqstat;
	int oflag = O_CREAT|O_NONBLOCK|O_RDWR;
	pthread_t sed[Max_Threads], rev[Max_Threads];
	int ThreadID[Max_Threads];
	int num, i;

/* #ifndef  _POSIX_MESSAGE_PASSING
	printf("_POSIX_MESSAGE_PASSING is not defined \n");
	return PTS_UNRESOLVED;
#endif */
<<<<<<< HEAD
	if ((2 != argc) || (( num = atoi(argv[1])) <= 0)) {
=======
	if ((2 != argc) || ((num = atoi(argv[1])) <= 0)) {
>>>>>>> f4b7b4f0
		fprintf(stderr, "Usage: %s number_of_threads\n", argv[0]);
                return PTS_FAIL;
        }
	if (num > Max_Threads) {
        	printf("The num of threads are too large.  Reset to %d\n", Max_Threads);
        	num = Max_Threads;
	}
	memset(&mqstat, 0, sizeof(mqstat));
	mqstat.mq_maxmsg = MAX_MSG;
	mqstat.mq_msgsize = MSG_SIZE;
	mqstat.mq_flags = 0;
  
<<<<<<< HEAD
  	if ( ((mqd_t) -1) == (mq = mq_open(MQ_NAME,oflag,0777, &mqstat)) ) {
=======
  	if (((mqd_t) -1) == (mq = mq_open(MQ_NAME,oflag,0777, &mqstat))) {
>>>>>>> f4b7b4f0
		printf("mq_open doesn't return success \n");
		return PTS_UNRESOLVED;
	}
	
	for (i = 0; i < num; i++) {
		ThreadID[i] = i;
		pthread_create(&sed[i], NULL, (void *)send, (void *)&ThreadID[i]);
       	 	pthread_create(&rev[i], NULL, (void *)receive, (void *)&ThreadID[i]);	
	}

	for (i = 0; i < num; i++) {
		pthread_join(sed[i], NULL);
		pthread_join(rev[i], NULL);
	}		
	mq_close(mq);
	mq_unlink(MQ_NAME);
	return PTS_PASS;
}
<|MERGE_RESOLUTION|>--- conflicted
+++ resolved
@@ -79,11 +79,7 @@
 	printf("_POSIX_MESSAGE_PASSING is not defined \n");
 	return PTS_UNRESOLVED;
 #endif */
-<<<<<<< HEAD
-	if ((2 != argc) || (( num = atoi(argv[1])) <= 0)) {
-=======
 	if ((2 != argc) || ((num = atoi(argv[1])) <= 0)) {
->>>>>>> f4b7b4f0
 		fprintf(stderr, "Usage: %s number_of_threads\n", argv[0]);
                 return PTS_FAIL;
         }
@@ -96,12 +92,8 @@
 	mqstat.mq_msgsize = MSG_SIZE;
 	mqstat.mq_flags = 0;
   
-<<<<<<< HEAD
-  	if ( ((mqd_t) -1) == (mq = mq_open(MQ_NAME,oflag,0777, &mqstat)) ) {
-=======
-  	if (((mqd_t) -1) == (mq = mq_open(MQ_NAME,oflag,0777, &mqstat))) {
->>>>>>> f4b7b4f0
-		printf("mq_open doesn't return success \n");
+  	if ((mq = mq_open(MQ_NAME,oflag,0777, &mqstat)) == -1) {
+		printf("mq_open doesn't return success\n");
 		return PTS_UNRESOLVED;
 	}
 	
