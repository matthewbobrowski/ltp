#include <signal.h>
#include <stdio.h>
#include "posixtest.h"

/*
 
 * Copyright (c) 2002, Intel Corporation. All rights reserved.
 * Created by:  rolla.n.selbak REMOVE-THIS AT intel DOT com
 * This file is licensed under the GPL license.  For the full content
 * of this license, see the COPYING file at the top level of this 
 * source tree.
 
 *  Test that the sigwait() function.
 *  If prior to the call to sigwait() there are multiple pending instances of 
 *  a single signal number (and it is implementation-defined that the signal 
 *  number supports queued signals), then there should be remaining 
 *  pending signals for that signal number.
 *  Steps are:
 *  1)  Block a signal that supports queueing (the realtime signal SIGRTMIN).
 *  2)  Raise that signal 2 times.
 *  3)  Call sigwait()
 *  4)  Verify that is cleared only one instance of the signal in the pending
 *      set.
 *  5) Call sigwait() again to clear the second instance of the signal in the
 *     pending list.
 *  6) Verify that there are no more instances for SIGRTMIN in the pending list. *     
 */


int main()
{
	sigset_t newmask, pendingset;
	int sig;

	/* Empty set of blocked signals */

<<<<<<< HEAD
	if (( sigemptyset( &newmask ) == -1) ||
	        ( sigemptyset( &pendingset ) == -1 ) )
=======
	if ((sigemptyset(&newmask) == -1) ||
	        (sigemptyset(&pendingset) == -1))
>>>>>>> f4b7b4f0
	{
		printf("Error in sigemptyset()\n");
		return PTS_UNRESOLVED;
	}

	/* Add SIGRTMIN to the set of blocked signals */
<<<<<<< HEAD
	if (sigaddset( &newmask, SIGRTMIN ) == -1)
=======
	if (sigaddset(&newmask, SIGRTMIN) == -1)
>>>>>>> f4b7b4f0
	{
		perror("Error in sigaddset()\n");
		return PTS_UNRESOLVED;
	}

	/* Obtain a set of pending signals and make sure SIGRTMIN
	 * isn't pending. */
<<<<<<< HEAD
	if (sigpending( &pendingset ) == -1)
=======
	if (sigpending(&pendingset) == -1)
>>>>>>> f4b7b4f0
	{
		printf("Error calling sigpending()\n");
		return PTS_UNRESOLVED;
	}

<<<<<<< HEAD
	if (sigismember( &pendingset, SIGRTMIN ) == 1)
=======
	if (sigismember(&pendingset, SIGRTMIN) == 1)
>>>>>>> f4b7b4f0
	{
		printf("Error: signal SIGRTMIN is pending\n");
		return PTS_UNRESOLVED;
	}

	/* Block SIGALRM */
<<<<<<< HEAD
	if (sigprocmask( SIG_SETMASK, &newmask, NULL ) == -1)
=======
	if (sigprocmask(SIG_SETMASK, &newmask, NULL) == -1)
>>>>>>> f4b7b4f0
	{
		printf("Error in sigprocmask()\n");
		return PTS_UNRESOLVED;
	}

	/* Send SIGALRM signal 2 times to this process.  Since it is blocked,
	 * it should be pending and queued. */
<<<<<<< HEAD
	if (raise( SIGRTMIN ) != 0)
=======
	if (raise(SIGRTMIN) != 0)
>>>>>>> f4b7b4f0
	{
		printf("Could not raise SIGALRM\n");
		return PTS_UNRESOLVED;
	}

<<<<<<< HEAD
	if (raise( SIGRTMIN ) != 0)
=======
	if (raise(SIGRTMIN) != 0)
>>>>>>> f4b7b4f0
	{
		printf("Could not raise SIGALRM\n");
		return PTS_UNRESOLVED;
	}

	/* Obtain a set of pending signals */
<<<<<<< HEAD
	if (sigpending( &pendingset ) == -1)
=======
	if (sigpending(&pendingset) == -1)
>>>>>>> f4b7b4f0
	{
		printf("Error calling sigpending()\n");
		return PTS_UNRESOLVED;
	}

	/* Make sure SIGRTMIN is still pending since sigwait should have only
	 * deleted one instance of SIGRTMIN from the pending set. */
<<<<<<< HEAD
	if (sigismember( &pendingset, SIGRTMIN ) == 0)
=======
	if (sigismember(&pendingset, SIGRTMIN) == 0)
>>>>>>> f4b7b4f0
	{
		printf("Test FAILED\n");
		return -1;
	}

	/* Call sigwait to remove first SIGRTMIN instance from the
	 * pending list. */
<<<<<<< HEAD
	if (sigwait( &newmask, &sig ) != 0)
=======
	if (sigwait(&newmask, &sig) != 0)
>>>>>>> f4b7b4f0
	{
		printf("Error in sigwait\n");
		return PTS_FAIL;
	}

	/* Make sure SIGRTMIN is still in the pending list */
<<<<<<< HEAD
	if (sigpending( &pendingset ) == -1)
=======
	if (sigpending(&pendingset) == -1)
>>>>>>> f4b7b4f0
	{
		printf("Error calling sigpending()\n");
		return PTS_UNRESOLVED;
	}

<<<<<<< HEAD
	if (sigismember( &pendingset, SIGRTMIN ) == 0)
=======
	if (sigismember(&pendingset, SIGRTMIN) == 0)
>>>>>>> f4b7b4f0
	{
		printf("Test FAILED\n");
		return PTS_FAIL;
	}

	/* Call sigwait again to remove last SIGRTMIN instance from the
	 * pending list. */
<<<<<<< HEAD
	if (sigwait( &newmask, &sig ) != 0)
=======
	if (sigwait(&newmask, &sig) != 0)
>>>>>>> f4b7b4f0
	{
		printf("Error in sigwait\n");
		return PTS_FAIL;
	}

	/* Make sure SIGRTMIN is NOT in the pending list anymore, since
	 * the previous sigwait() should have taken it out of the 
	 * pending list. */
<<<<<<< HEAD
	if (sigpending( &pendingset ) == -1)
=======
	if (sigpending(&pendingset) == -1)
>>>>>>> f4b7b4f0
	{
		printf("Error calling sigpending()\n");
		return PTS_UNRESOLVED;
	}

<<<<<<< HEAD
	if (sigismember( &pendingset, SIGRTMIN ) != 0)
=======
	if (sigismember(&pendingset, SIGRTMIN) != 0)
>>>>>>> f4b7b4f0
	{
		printf("Test FAILED\n");
		return PTS_FAIL;
	}

	printf("Test PASSED\n");
	return PTS_PASS;

}<|MERGE_RESOLUTION|>--- conflicted
+++ resolved
@@ -34,24 +34,15 @@
 
 	/* Empty set of blocked signals */
 
-<<<<<<< HEAD
-	if (( sigemptyset( &newmask ) == -1) ||
-	        ( sigemptyset( &pendingset ) == -1 ) )
-=======
 	if ((sigemptyset(&newmask) == -1) ||
 	        (sigemptyset(&pendingset) == -1))
->>>>>>> f4b7b4f0
 	{
 		printf("Error in sigemptyset()\n");
 		return PTS_UNRESOLVED;
 	}
 
 	/* Add SIGRTMIN to the set of blocked signals */
-<<<<<<< HEAD
-	if (sigaddset( &newmask, SIGRTMIN ) == -1)
-=======
 	if (sigaddset(&newmask, SIGRTMIN) == -1)
->>>>>>> f4b7b4f0
 	{
 		perror("Error in sigaddset()\n");
 		return PTS_UNRESOLVED;
@@ -59,32 +50,20 @@
 
 	/* Obtain a set of pending signals and make sure SIGRTMIN
 	 * isn't pending. */
-<<<<<<< HEAD
-	if (sigpending( &pendingset ) == -1)
-=======
 	if (sigpending(&pendingset) == -1)
->>>>>>> f4b7b4f0
 	{
 		printf("Error calling sigpending()\n");
 		return PTS_UNRESOLVED;
 	}
 
-<<<<<<< HEAD
-	if (sigismember( &pendingset, SIGRTMIN ) == 1)
-=======
 	if (sigismember(&pendingset, SIGRTMIN) == 1)
->>>>>>> f4b7b4f0
 	{
 		printf("Error: signal SIGRTMIN is pending\n");
 		return PTS_UNRESOLVED;
 	}
 
 	/* Block SIGALRM */
-<<<<<<< HEAD
-	if (sigprocmask( SIG_SETMASK, &newmask, NULL ) == -1)
-=======
 	if (sigprocmask(SIG_SETMASK, &newmask, NULL) == -1)
->>>>>>> f4b7b4f0
 	{
 		printf("Error in sigprocmask()\n");
 		return PTS_UNRESOLVED;
@@ -92,32 +71,20 @@
 
 	/* Send SIGALRM signal 2 times to this process.  Since it is blocked,
 	 * it should be pending and queued. */
-<<<<<<< HEAD
-	if (raise( SIGRTMIN ) != 0)
-=======
 	if (raise(SIGRTMIN) != 0)
->>>>>>> f4b7b4f0
 	{
 		printf("Could not raise SIGALRM\n");
 		return PTS_UNRESOLVED;
 	}
 
-<<<<<<< HEAD
-	if (raise( SIGRTMIN ) != 0)
-=======
 	if (raise(SIGRTMIN) != 0)
->>>>>>> f4b7b4f0
 	{
 		printf("Could not raise SIGALRM\n");
 		return PTS_UNRESOLVED;
 	}
 
 	/* Obtain a set of pending signals */
-<<<<<<< HEAD
-	if (sigpending( &pendingset ) == -1)
-=======
 	if (sigpending(&pendingset) == -1)
->>>>>>> f4b7b4f0
 	{
 		printf("Error calling sigpending()\n");
 		return PTS_UNRESOLVED;
@@ -125,11 +92,7 @@
 
 	/* Make sure SIGRTMIN is still pending since sigwait should have only
 	 * deleted one instance of SIGRTMIN from the pending set. */
-<<<<<<< HEAD
-	if (sigismember( &pendingset, SIGRTMIN ) == 0)
-=======
 	if (sigismember(&pendingset, SIGRTMIN) == 0)
->>>>>>> f4b7b4f0
 	{
 		printf("Test FAILED\n");
 		return -1;
@@ -137,32 +100,20 @@
 
 	/* Call sigwait to remove first SIGRTMIN instance from the
 	 * pending list. */
-<<<<<<< HEAD
-	if (sigwait( &newmask, &sig ) != 0)
-=======
 	if (sigwait(&newmask, &sig) != 0)
->>>>>>> f4b7b4f0
 	{
 		printf("Error in sigwait\n");
 		return PTS_FAIL;
 	}
 
 	/* Make sure SIGRTMIN is still in the pending list */
-<<<<<<< HEAD
-	if (sigpending( &pendingset ) == -1)
-=======
 	if (sigpending(&pendingset) == -1)
->>>>>>> f4b7b4f0
 	{
 		printf("Error calling sigpending()\n");
 		return PTS_UNRESOLVED;
 	}
 
-<<<<<<< HEAD
-	if (sigismember( &pendingset, SIGRTMIN ) == 0)
-=======
 	if (sigismember(&pendingset, SIGRTMIN) == 0)
->>>>>>> f4b7b4f0
 	{
 		printf("Test FAILED\n");
 		return PTS_FAIL;
@@ -170,11 +121,7 @@
 
 	/* Call sigwait again to remove last SIGRTMIN instance from the
 	 * pending list. */
-<<<<<<< HEAD
-	if (sigwait( &newmask, &sig ) != 0)
-=======
 	if (sigwait(&newmask, &sig) != 0)
->>>>>>> f4b7b4f0
 	{
 		printf("Error in sigwait\n");
 		return PTS_FAIL;
@@ -183,21 +130,13 @@
 	/* Make sure SIGRTMIN is NOT in the pending list anymore, since
 	 * the previous sigwait() should have taken it out of the 
 	 * pending list. */
-<<<<<<< HEAD
-	if (sigpending( &pendingset ) == -1)
-=======
 	if (sigpending(&pendingset) == -1)
->>>>>>> f4b7b4f0
 	{
 		printf("Error calling sigpending()\n");
 		return PTS_UNRESOLVED;
 	}
 
-<<<<<<< HEAD
-	if (sigismember( &pendingset, SIGRTMIN ) != 0)
-=======
 	if (sigismember(&pendingset, SIGRTMIN) != 0)
->>>>>>> f4b7b4f0
 	{
 		printf("Test FAILED\n");
 		return PTS_FAIL;
