--- conflicted
+++ resolved
@@ -82,11 +82,7 @@
 	
 	thread_state = GET_SPIN_LOCK;
 	/* Wait 10 seconds for SIGALRM to be sent */
-<<<<<<< HEAD
-	while ( cnt++ < 10)
-=======
 	while(cnt++ < 10)
->>>>>>> f4b7b4f0
 	{
 		ts.tv_sec = 1;
 		ts.tv_nsec = 0;
