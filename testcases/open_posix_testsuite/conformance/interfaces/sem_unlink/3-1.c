--- conflicted
+++ resolved
@@ -100,13 +100,8 @@
 	setpwent();
 	/* search for the first user which is non root */
 
-<<<<<<< HEAD
-	while (( pw = getpwent() ) != NULL)
-		if (strcmp( pw->pw_name, "root" ))
-=======
 	while ((pw = getpwent()) != NULL)
 		if (strcmp(pw->pw_name, "root"))
->>>>>>> f4b7b4f0
 			break;
 
 	endpwent();
@@ -117,11 +112,7 @@
 		return 1;
 	}
 
-<<<<<<< HEAD
-	if (seteuid( pw->pw_uid ) != 0)
-=======
 	if (seteuid(pw->pw_uid) != 0)
->>>>>>> f4b7b4f0
 	{
 		if (errno == EPERM)
 		{
@@ -154,11 +145,7 @@
 	/* Create the semaphore */
 	sem = sem_open(SEM_NAME, O_CREAT | O_EXCL, 0744, 1);
 
-<<<<<<< HEAD
-	if (( sem == SEM_FAILED ) && ( errno == EEXIST ))
-=======
 	if ((sem == SEM_FAILED) && (errno == EEXIST))
->>>>>>> f4b7b4f0
 	{
 		sem_unlink(SEM_NAME);
 		sem = sem_open(SEM_NAME, O_CREAT | O_EXCL, 0744, 1);
@@ -172,20 +159,12 @@
 	/* fork */
 	ch = fork();
 
-<<<<<<< HEAD
-	if (ch == ( pid_t ) - 1)
-=======
 	if (ch == -1)
->>>>>>> f4b7b4f0
 	{
 		UNRESOLVED(errno, "Failed to fork");
 	}
 
-<<<<<<< HEAD
-	if (ch == ( pid_t ) 0)         /* child */
-=======
 	if (ch == 0)         /* child */
->>>>>>> f4b7b4f0
 	{
 		/* connect to the semaphore */
 		sem = sem_open(SEM_NAME, 0);
@@ -232,38 +211,22 @@
 		UNRESOLVED(errno, "Waitpid returned the wrong PID");
 	}
 
-<<<<<<< HEAD
-	if (!WIFEXITED( status ))
-=======
 	if (!WIFEXITED(status))
->>>>>>> f4b7b4f0
 	{
 		FAILED("Child exited abnormally");
 	}
 
-<<<<<<< HEAD
-	if (WEXITSTATUS( status ) == 1)
-=======
 	if (WEXITSTATUS(status) == 1)
->>>>>>> f4b7b4f0
 	{
 		UNRESOLVED(0, "An error occured in child");
 	}
 
-<<<<<<< HEAD
-	if (WEXITSTATUS( status ) == 2)
-=======
 	if (WEXITSTATUS(status) == 2)
->>>>>>> f4b7b4f0
 	{
 		FAILED("Test failed in child");
 	}
 
-<<<<<<< HEAD
-	if (WEXITSTATUS( status ) != 0)
-=======
 	if (WEXITSTATUS(status) != 0)
->>>>>>> f4b7b4f0
 	{
 		UNRESOLVED(0, "Unexpected return value from child");
 	}
