--- conflicted
+++ resolved
@@ -54,11 +54,7 @@
 	}
 
 	buf = mmap(NULL, BUF_SIZE, PROT_WRITE|PROT_READ, MAP_SHARED, fd, 0);
-<<<<<<< HEAD
-	if ( buf == MAP_FAILED) {
-=======
 	if (buf == MAP_FAILED) {
->>>>>>> f4b7b4f0
 		perror("An error occurs when calling mmap()");
 		shm_unlink(SHM_NAME);
 		return PTS_UNRESOLVED;	
