/*
    Copyright (c) 2003, Intel Corporation. All rights reserved.
    Created by:  majid.awad REMOVE-THIS AT intel DOT com
    This file is licensed under the GPL license.  For the full content 
    of this license, see the COPYING file at the top level of this 
    source tree.
 */

/*
 * This test case verifies the semaphore value is 0, then shows a successful
 * call to release the unlock from mysemp.
 */


#include <stdio.h>
#include <errno.h>
#include <unistd.h>
#include <semaphore.h>
#include <sys/stat.h>
#include <fcntl.h>
#include "posixtest.h"


#define TEST "2-1"
#define FUNCTION "sem_post"
#define ERROR_PREFIX "unexpected error: " FUNCTION " " TEST ": "



int main() {
	sem_t *mysemp;
	char semname[28];

	sprintf(semname, "/" FUNCTION "_" TEST "_%d", getpid());

	/* Initial value of Semaphore is 0 */
	mysemp = sem_open(semname, O_CREAT, 0777, 1);
<<<<<<< HEAD
	if ( mysemp == SEM_FAILED || mysemp == NULL ) {
=======
	if (mysemp == SEM_FAILED || mysemp == NULL) {
>>>>>>> f4b7b4f0
		perror(ERROR_PREFIX "sem_open");
		return PTS_UNRESOLVED;
	}

<<<<<<< HEAD
	if ( sem_wait(mysemp) == -1 ) {
=======
	if (sem_wait(mysemp) == -1) {
>>>>>>> f4b7b4f0
		perror(ERROR_PREFIX "sem_post");
		return PTS_UNRESOLVED; 
	}

<<<<<<< HEAD
	if ((  sem_post(mysemp)) == 0 ) {
=======
	if ((  sem_post(mysemp)) == 0) {
>>>>>>> f4b7b4f0
		puts("TEST PASSED");
		sem_close(mysemp);
		sem_unlink(semname);
		return PTS_PASS;
	} else { 
		puts("TEST FAILED: value of sem_post is not zero");
		return PTS_FAIL;
	}

}
<|MERGE_RESOLUTION|>--- conflicted
+++ resolved
@@ -35,29 +35,17 @@
 
 	/* Initial value of Semaphore is 0 */
 	mysemp = sem_open(semname, O_CREAT, 0777, 1);
-<<<<<<< HEAD
-	if ( mysemp == SEM_FAILED || mysemp == NULL ) {
-=======
 	if (mysemp == SEM_FAILED || mysemp == NULL) {
->>>>>>> f4b7b4f0
 		perror(ERROR_PREFIX "sem_open");
 		return PTS_UNRESOLVED;
 	}
 
-<<<<<<< HEAD
-	if ( sem_wait(mysemp) == -1 ) {
-=======
 	if (sem_wait(mysemp) == -1) {
->>>>>>> f4b7b4f0
 		perror(ERROR_PREFIX "sem_post");
 		return PTS_UNRESOLVED; 
 	}
 
-<<<<<<< HEAD
-	if ((  sem_post(mysemp)) == 0 ) {
-=======
-	if ((  sem_post(mysemp)) == 0) {
->>>>>>> f4b7b4f0
+	if (sem_post(mysemp) == 0) {
 		puts("TEST PASSED");
 		sem_close(mysemp);
 		sem_unlink(semname);
