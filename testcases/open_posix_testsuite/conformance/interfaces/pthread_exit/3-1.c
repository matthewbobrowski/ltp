/*   
 * Copyright (c) 2004, QUALCOMM Inc. All rights reserved.
 * Created by:  abisain REMOVE-THIS AT qualcomm DOT com
 * This file is licensed under the GPL license.  For the full content
 * of this license, see the COPYING file at the top level of this 
 * source tree.

 * Test pthread_exit()
 *  
 * Any destructors for thread_specific data will be called when 
 * pthread_exit is called
 * 
 * Steps:
 * 1. Create a new thread.
 * 2. Create thread specific data, with a destructor in the thread
 * 3. Call pthread_exit in the thread.
 * 4. Make sure that the destructor was called
 * 
 */

#include <pthread.h>
#include <stdio.h>
#include <stdlib.h>
#include <unistd.h>
#include "posixtest.h"

#define TEST "3-1"
#define FUNCTION "pthread_exit"
#define ERROR_PREFIX "unexpected error: " FUNCTION " " TEST ": "

/* Flag to indicate that the destructor was called */
int cleanup_flag = 0;

void destructor(void *tmp)
{
	cleanup_flag = 1;
}

/* Thread's function. */
void *a_thread_func(void *tmp)
{
	pthread_key_t    key;
	int              value = 1;
	int              rc = 0;

	rc = pthread_key_create(&key, destructor);
<<<<<<< HEAD
	if (rc != 0 ) {	
=======
	if (rc != 0) {	
>>>>>>> f4b7b4f0
		printf(ERROR_PREFIX "pthread_key_create\n");
		exit(PTS_UNRESOLVED);
	}

	rc = pthread_setspecific(key, &value);
<<<<<<< HEAD
	if (rc != 0 ) {	
=======
	if (rc != 0) {	
>>>>>>> f4b7b4f0
		printf(ERROR_PREFIX "pthread_setspecific\n");
		exit(PTS_UNRESOLVED);
	}
	
	pthread_exit(0);
	return NULL;
}

int main()
{
	pthread_t new_th;
	int       rc = 0;
	
	/* Create a new thread. */
	rc = pthread_create(&new_th, NULL, a_thread_func, NULL);
	if (rc != 0) {	
		printf(ERROR_PREFIX "pthread_create\n");
		return PTS_UNRESOLVED;
	}
	
	/* Wait for thread to return */
	rc = pthread_join(new_th, NULL);
	if (rc != 0) {
		printf(ERROR_PREFIX "pthread_join\n");
		return PTS_UNRESOLVED;
	}

<<<<<<< HEAD
	if (cleanup_flag != 1 ) {
=======
	if (cleanup_flag != 1) {
>>>>>>> f4b7b4f0
		printf("Test FAIL: Destructor was not called.\n");
		return PTS_FAIL;
	}

	printf("Test PASS\n");
	return PTS_PASS;
	
}<|MERGE_RESOLUTION|>--- conflicted
+++ resolved
@@ -44,21 +44,13 @@
 	int              rc = 0;
 
 	rc = pthread_key_create(&key, destructor);
-<<<<<<< HEAD
-	if (rc != 0 ) {	
-=======
 	if (rc != 0) {	
->>>>>>> f4b7b4f0
 		printf(ERROR_PREFIX "pthread_key_create\n");
 		exit(PTS_UNRESOLVED);
 	}
 
 	rc = pthread_setspecific(key, &value);
-<<<<<<< HEAD
-	if (rc != 0 ) {	
-=======
 	if (rc != 0) {	
->>>>>>> f4b7b4f0
 		printf(ERROR_PREFIX "pthread_setspecific\n");
 		exit(PTS_UNRESOLVED);
 	}
@@ -86,11 +78,7 @@
 		return PTS_UNRESOLVED;
 	}
 
-<<<<<<< HEAD
-	if (cleanup_flag != 1 ) {
-=======
 	if (cleanup_flag != 1) {
->>>>>>> f4b7b4f0
 		printf("Test FAIL: Destructor was not called.\n");
 		return PTS_FAIL;
 	}
